package codegen

import (
	"sort"
	"strings"

	"github.com/vektah/gqlparser/ast"
	"golang.org/x/tools/go/loader"
)

func (cfg *Config) buildModels(types NamedTypes, prog *loader.Program, imports *Imports) ([]Model, error) {
	var models []Model

	for _, typ := range cfg.schema.Types {
		var model Model
		switch typ.Kind {
		case ast.Object:
			obj, err := cfg.buildObject(types, typ, imports)
			if err != nil {
				return nil, err
			}
			if obj.Root || obj.IsUserDefined {
				continue
			}
			model = cfg.obj2Model(obj)
		case ast.InputObject:
			obj, err := cfg.buildInput(types, typ)
			if err != nil {
				return nil, err
			}
			if obj.IsUserDefined {
				continue
			}
			model = cfg.obj2Model(obj)
		case ast.Interface, ast.Union:
			intf := cfg.buildInterface(types, typ, prog)
			if intf.IsUserDefined {
				continue
			}
			model = int2Model(intf)
		default:
			continue
		}

		models = append(models, model)
	}

	sort.Slice(models, func(i, j int) bool {
		return strings.Compare(models[i].GQLType, models[j].GQLType) == -1
	})

	return models, nil
}

func (cfg *Config) obj2Model(obj *Object) Model {
	model := Model{
		NamedType: obj.NamedType,
		Fields:    []ModelField{},
	}

	model.GoType = ucFirst(obj.GQLType)
	model.Marshaler = &Ref{GoType: obj.GoType}

	for i := range obj.Fields {
		field := &obj.Fields[i]
		mf := ModelField{Type: field.Type, GQLName: field.GQLName}

		if field.GoFieldName != "" {
			mf.GoFieldName = field.GoFieldName
		} else {
<<<<<<< HEAD
			mf.GoVarName = field.GoNameExported()
=======
			mf.GoFieldName = ucFirst(field.GQLName)
			if mf.IsScalar {
				if mf.GoFieldName == "Id" {
					mf.GoFieldName = "ID"
				}
			}
>>>>>>> 17bfa2cb
		}

		model.Fields = append(model.Fields, mf)
	}

	return model
}

func int2Model(obj *Interface) Model {
	model := Model{
		NamedType: obj.NamedType,
		Fields:    []ModelField{},
	}

	model.GoType = ucFirst(obj.GQLType)
	model.Marshaler = &Ref{GoType: obj.GoType}

	return model
}<|MERGE_RESOLUTION|>--- conflicted
+++ resolved
@@ -68,16 +68,7 @@
 		if field.GoFieldName != "" {
 			mf.GoFieldName = field.GoFieldName
 		} else {
-<<<<<<< HEAD
-			mf.GoVarName = field.GoNameExported()
-=======
-			mf.GoFieldName = ucFirst(field.GQLName)
-			if mf.IsScalar {
-				if mf.GoFieldName == "Id" {
-					mf.GoFieldName = "ID"
-				}
-			}
->>>>>>> 17bfa2cb
+			mf.GoFieldName = field.GoNameExported()
 		}
 
 		model.Fields = append(model.Fields, mf)
