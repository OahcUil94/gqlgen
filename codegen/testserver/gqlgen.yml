--- conflicted
+++ resolved
@@ -34,12 +34,9 @@
       friends: { resolver: true }
   Error:
     model: "github.com/99designs/gqlgen/codegen/testserver.Error"
-<<<<<<< HEAD
+  EmbeddedPointer:
+    model: "github.com/99designs/gqlgen/codegen/testserver.EmbeddedPointerModel"
 
 directives:
   customImpl:
-    implementation: "github.com/99designs/gqlgen/codegen/testserver.CustomDirective"
-=======
-  EmbeddedPointer:
-    model: "github.com/99designs/gqlgen/codegen/testserver.EmbeddedPointerModel"
->>>>>>> 7833d0cb
+    implementation: "github.com/99designs/gqlgen/codegen/testserver.CustomDirective"