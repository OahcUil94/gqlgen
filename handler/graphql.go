--- conflicted
+++ resolved
@@ -512,7 +512,6 @@
 	sendError(w, code, &gqlerror.Error{Message: fmt.Sprintf(format, args...)})
 }
 
-<<<<<<< HEAD
 func processMultipart(r *http.Request, request *params) error {
 	// Parse multipart form
 	if err := r.ParseMultipartForm(defaultMaxMemory); err != nil {
@@ -568,81 +567,6 @@
 	for _, p := range strings.Split(path, ".") {
 		if isNumber, err := regexp.MatchString(`\d+`, p); err != nil {
 			return errors.New(fmt.Sprintf("failed to parse path, path: %s, subpath: %s", path, p))
-=======
-//-----------------------------------------------------------------
-
-type Upload struct {
-	File     multipart.File
-	Filename string
-	Size     int64
-}
-
-func processMultipart(r *http.Request, request *params) error {
-	// Parse multipart form
-	if err := r.ParseMultipartForm(1024); err != nil {
-		return err
-	}
-
-	// Unmarshal uploads
-	var uploads = map[Upload][]string{}
-	var uploadsMap = map[string][]string{}
-	if err := json.Unmarshal([]byte(r.Form.Get("map")), &uploadsMap); err != nil {
-		return err
-	} else {
-		for key, path := range uploadsMap {
-			if file, header, err := r.FormFile(key); err != nil {
-				panic(err)
-				//w.WriteHeader(http.StatusInternalServerError)
-				//return
-			} else {
-				uploads[Upload{
-					File:     file,
-					Size:     header.Size,
-					Filename: header.Filename,
-				}] = path
-			}
-		}
-	}
-
-	var operations interface{}
-
-	// Unmarshal operations
-	if err := jsonDecode(bytes.NewBuffer([]byte(r.Form.Get("operations"))), &operations); err != nil {
-		return err
-	}
-
-	// set uploads to operations
-	for file, paths := range uploads {
-		for _, path := range paths {
-			set(file, operations, path)
-		}
-	}
-
-	switch data := operations.(type) {
-	case map[string]interface{}:
-		if value, ok := data["operationName"]; ok && value != nil {
-			request.OperationName = value.(string)
-		}
-		if value, ok := data["query"]; ok && value != nil {
-			request.Query = value.(string)
-		}
-		if value, ok := data["variables"]; ok && value != nil {
-			request.Variables = value.(map[string]interface{})
-		}
-		return nil
-	default:
-		return errors.New("bad request")
-	}
-
-	return errors.New("invalid operation")
-}
-
-func set(v interface{}, m interface{}, path string) error {
-	var parts []interface{}
-	for _, p := range strings.Split(path, ".") {
-		if isNumber, err := regexp.MatchString(`\d+`, p); err != nil {
-			return err
->>>>>>> bd4aeaa6
 		} else if isNumber {
 			index, _ := strconv.Atoi(p)
 			parts = append(parts, index)
@@ -654,7 +578,6 @@
 		last := i == len(parts)-1
 		switch idx := p.(type) {
 		case string:
-<<<<<<< HEAD
 			if operations == nil {
 				return errors.New(fmt.Sprintf("variables is missing, path: %s", path))
 			}
@@ -671,18 +594,6 @@
 				operations.([]interface{})[idx] = upload
 			} else {
 				operations = operations.([]interface{})[idx]
-=======
-			if last {
-				m.(map[string]interface{})[idx] = v
-			} else {
-				m = m.(map[string]interface{})[idx]
-			}
-		case int:
-			if last {
-				m.([]interface{})[idx] = v
-			} else {
-				m = m.([]interface{})[idx]
->>>>>>> bd4aeaa6
 			}
 		}
 	}
